{% extends "base_home.html" %}
{% load static %}
{% load gravatar %}
{% load socialaccount %}
{% load humanize %}
{% providers_media_js %}
{% load i18n %}
{% block content %}
    <script src="{% static "js/jquery.validate.js" %}"></script>
    <script src="{% static 'js/activity.js' %}"></script>
    <link href="{% static 'tellme/feedback.min.css' %}" rel="stylesheet">
    <section class="hero">
       <div class="row" data-intro="View latest activities here." data-step="3" style="margin-left: 10px;">
        <div class="col-md-8">
            <h1 class="page-sub-header">Latest activity</h1>
            <div class="list-group">
                {% for activity in activities %}
                    {% include '_activity.html' %}
                {% endfor %}
            </div>
            <a href="/all_activity" class="btn btn-default btn-block">View All Activity</a>
        </div>
        <div class="col-md-4">
            <div class="row">
                <div class="panel panel-default text-center">
                    
                    <br>
                    <div class="panel-body leaderboard-panel">
                        <div class="row">
                          <div class="col-md-6">
                            <div class="panel-heading page-sub-header">
                                {% now "F" %} <br>{% trans "Leaderboard" %}
                            </div>
                          </div>
                          <div class="col-md-6">
                               <div class="panel-heading page-sub-header">
                                Grand Prize<br>250$
                            </div>
                          </div>
                        </div>
                       
                    </div>

                    <div class="list-group">
                        {% if leaderboard %}
                            {% for leader in leaderboard %}
                                <div class="list-group-item activity-strip"
                                     style="height: 80px; border: 1px solid #DDDDDD">
                                    {% if leader.socialaccount_set.all.0.get_avatar_url %}
                                        <img src="{{ leader.socialaccount_set.all.0.get_avatar_url }}" class = "leaderboard-profile-image pull-left" width="50"
                                             height="50">
                                    {% else %}
                                        <img src="{% gravatar_url leader.email 50 %}" class = "leaderboard-profile-image pull-left">
                                    {% endif %}
                                    <a href="/profile/{{ leader.username }}"
                                       class="text-capitalize leaderboard-name">{{ leader.username|truncatechars:20 }}</a>
                                    <span class="label label-success leaderboard-rank">{{ forloop.counter|ordinal }}</span>
                                    <div class="badge leaderboard-points">{{ leader.total_score }} Points</div>
                                    <button type="submit" class="btn btn-danger btn-sm prizebtn">View Profile</button>
                                </div>
                            {% endfor %}
                        {% else %}
                            </br> Leaderboard reset for {% now "F" %}. Be first to find issues!
                        {% endif %}
                    </div>
                    <a href="/leaderboard" class="btn btn-default btn-block submit_button">View All</a>
                </div>
            </div>
        </div>
    </div>
        <br>
         

        <div class="row">
          <div class="col-sm-6 col-md-3">
            <div class="thumbnail">
               <div class="container-fluid">
                    <div class="row">
                        <div class="col-12 mt-3">
                            <div class="card">
                                <div class="card-horizontal">
                                    <div class="img-square-wrapper">
                                        <img class="" src="https://pbs.twimg.com/profile_images/1207726079374430208/j0_gmfGK_400x400.jpg" alt="Card image cap">
                                    </div>
                                    <div class="card border-primary mb-3 card-details" style="max-width: 25rem;">
                                      <div class="card-header">Header</div>
                                      <div class="card-body text-primary">
                                        <h5 class="card-title">Primary card title</h5>
                                        <p class="card-text">Some quick example text to build on the card title and make up the bulk of the card's content.</p>
                                      </div>
                                    </div>
                                </div>
                                <div class="card-footer">
                                    <small class="text-muted">Last updated 3 mins ago</small>
                                </div>
                            </div>
                        </div>
                    </div>
                </div>
          </div>
        </div>
        <div class="col-sm-6 col-md-3">
            <div class="thumbnail">
               <div class="container-fluid">
                    <div class="row">
                        <div class="col-12 mt-3">
                            <div class="card">
                                <div class="card-horizontal">
                                    <div class="img-square-wrapper">
                                        <img class="" src="https://pbs.twimg.com/profile_images/1207726079374430208/j0_gmfGK_400x400.jpg" alt="Card image cap">
                                    </div>
                                    <div class="card border-primary mb-3 card-details" style="max-width: 25rem;">
                                      <div class="card-header">Header</div>
                                      <div class="card-body text-primary">
                                        <h5 class="card-title">Primary card title</h5>
                                        <p class="card-text">Some quick example text to build on the card title and make up the bulk of the card's content.</p>
                                      </div>
                                    </div>
                                </div>
                                <div class="card-footer">
                                    <small class="text-muted">Last updated 3 mins ago</small>
                                </div>
                            </div>
                        </div>
                    </div>
                </div>
          </div>
        </div>
        <div class="col-sm-6 col-md-3">
            <div class="thumbnail">
               <div class="container-fluid">
                    <div class="row">
                        <div class="col-12 mt-3">
                            <div class="card">
                                <div class="card-horizontal">
                                    <div class="img-square-wrapper">
                                        <img class="" src="https://pbs.twimg.com/profile_images/1207726079374430208/j0_gmfGK_400x400.jpg" alt="Card image cap">
                                    </div>
                                    <div class="card border-primary mb-3 card-details" style="max-width: 25rem;">
                                      <div class="card-header">Header</div>
                                      <div class="card-body text-primary">
                                        <h5 class="card-title">Primary card title</h5>
                                        <p class="card-text">Some quick example text to build on the card title and make up the bulk of the card's content.</p>
                                      </div>
                                    </div>
                                </div>
                                <div class="card-footer">
                                    <small class="text-muted">Last updated 3 mins ago</small>
                                </div>
                            </div>
                        </div>
                    </div>
                </div>
          </div>
        </div>    
        <div class="col-sm-6 col-md-3">
            <div class="thumbnail">
               <div class="container-fluid">
                    <div class="row">
                        <div class="col-12 mt-3">
                            <div class="card">
                                <div class="card-horizontal">
                                    <div class="img-square-wrapper">
                                        <img class="" src="https://pbs.twimg.com/profile_images/1207726079374430208/j0_gmfGK_400x400.jpg" alt="Card image cap">
                                    </div>
                                    <div class="card border-primary mb-3 card-details" style="max-width: 25rem;">
                                      <div class="card-header">Header</div>
                                      <div class="card-body text-primary">
                                        <h5 class="card-title">Primary card title</h5>
                                        <p class="card-text">Some quick example text to build on the card title and make up the bulk of the card's content.</p>
                                      </div>
                                    </div>
                                </div>
                                <div class="card-footer">
                                    <small class="text-muted">Last updated 3 mins ago</small>
                                </div>
                            </div>
                        </div>
                    </div>
                </div>
          </div>
        </div>
    </div>
    </section>
    <div class="container-footer">
        <center>
            <div class="row">
                <div class="col-sm-4">
                    <div class="cborder">
                        <div class="card cardbox">
                            <center><i class="fa fa-exclamation-triangle fa-3x"></i></center>
                            <div class="card-block">
                                <h4 class="card-title">{% trans "Number Error" %}</h4>
                                <p class="card-text">{% trans "For pages where you see a number 404, 500." %}</p>
                            </div>
                        </div>
                        <ul class="list-group list-group-flush">
                            <a class="btn btn-default" href="/search/?query=1&type=label">Examples</a>
                        </ul>
                    </div>
                </div>
                <div class="col-sm-4">
                    <div class="cborder">
                        <div class="card cardbox">
                            <center><i class="fa fa-trophy fa-3x"></i></center>
                            <div class="card-block">
                                <h4 class="card-title">{% trans "Functional" %}</h4>
                                <p class="card-text">{% trans "Something doesn't work as intended" %}</p>
                            </div>
                        </div>
                        <ul class="list-group list-group-flush">
                            <a class="btn btn-default" href="/search/?query=2&type=label">Examples</a>
                        </ul>
                    </div>
                </div>
                <div class="col-sm-4">
                    <div class="cborder">
                        <div class="card cardbox">
                            <center><i class="fa fa-flash fa-3x"></i></center>
                            <div class="card-block">
                                <h4 class="card-title">{% trans "Performance" %}</h4>
                                <p class="card-text">{% trans "Any process that takes over 5 seconds." %}</p>
                            </div>
                        </div>
                        <ul class="list-group list-group-flush">
                            <a class="btn btn-default" href="/search/?query=3&type=label">Examples</a>
                        </ul>
                    </div>
                </div>
            </div>
            <div class="row">
                <div class="col-sm-4">
                    <div class="cborder">
                        <div class="card cardbox">
                            <center><i class="fa fa-lock fa-3x"></i></center>
                            <div class="card-block">
                                <h4 class="card-title">{% trans "Security" %}</h4>
                                <p class="card-text">{% trans "Data leaks, exploits or anything smelly." %}</p>
                            </div>
                        </div>
                        <ul class="list-group list-group-flush">
                            <a class="btn btn-default" href="/search/?query=4&type=label">Examples</a>
                        </ul>
                    </div>
                </div>
                <div class="col-sm-4">
                    <div class="cborder">
                        <div class="card cardbox">
                            <center><i class="fa fa-eraser fa-3x"></i></center>
                            <div class="card-block">
                                <h4 class="card-title">{% trans "Typo" %}</h4>
                                <p class="card-text">{% trans "Miss-spellings, miss-grammar and more." %}</p>
                            </div>
                        </div>
                        <ul class="list-group list-group-flush">
                            <a class="btn btn-default" href="/search/?query=5&type=label">Examples</a>
                        </ul>
                    </div>
                </div>
                <div class="col-sm-4">
                    <div class="cborder">
                        <div class="card cardbox">
                            <center><i class="fa fa-code fa-3x"></i></center>
                            <div class="card-block">
                                <h4 class="card-title">{% trans "Design" %}</h4>
                                <p class="card-text">{% trans "Layout, responsiveness and improvements" %}</p>
                            </div>
                        </div>
                        <ul class="list-group list-group-flush">
                            <a class="btn btn-default" href="/search/?query=6&type=label">Examples</a>
                        </ul>
                    </div>
                </div>
            </div>
        </center>
    </div>
    <div class="row" style="margin-left: 10px;">
        <div class="col-lg-12">
            <div class="row">
                <div class="col-lg-12">
                    <h1 class="page-sub-header">{% trans "Featured Bug Hunts" %}</h1>
                </div>
            </div>
            <div class="row" data-intro="These are the lists of featured websites on BugHeist." data-step="2">
                {% include '_featured.html' %}
            </div>
        </div>
    </div>

    <div class="row" style="margin-left: 10px;">
        <div class="col-lg-3 col-md-3">
            <div class="panel panel-primary">
                <div class="panel-heading">
                    <div class="row">
                        <h4 class="text-center"><i class="fa fa-bug"></i> {{ bug_count }} Bugs</h4>
                    </div>
                </div>
            </div>
        </div>
        <div class="col-lg-3 col-md-3">
            <div class="panel panel-green">
                <div class="panel-heading">
                    <div class="row">
                        <h4 class="text-center"><i class="fa fa-user"></i> {{ user_count }} Users</h4>
                    </div>
                </div>
            </div>
        </div>
        <div class="col-lg-3 col-md-3">
            <div class="panel panel-yellow">
                <div class="panel-heading">
                    <div class="row">
                        <h4 class="text-center"><i class="fa fa-bullseye"></i> {{ hunt_count }} Hunts</h4>
                    </div>
                </div>
            </div>
        </div>
        <div class="col-lg-3 col-md-3">
            <div class="panel panel-red">
                <div class="panel-heading">
                    <div class="row">
                        <h4 class="text-center"><i class="fa fa-support"></i> {{ domain_count }} Domains</h4>
                    </div>
                </div>
            </div>
        </div>
    </div>
    <div class="row" data-intro="View latest activities here." data-step="3" style="margin-left: 10px;">
        <div class="col-md-8">
            <h1 class="page-sub-header">Latest activity</h1>
            <div class="list-group">
                {% for activity in activities %}
                    {% include '_activity.html' %}
                {% endfor %}
            </div>
            <a href="/all_activity" class="btn btn-default btn-block">View All Activity</a>
        </div>
        <div class="col-md-4">
            <div class="row">
                <div class="panel panel-default">
                    <div class="panel-heading page-sub-header">
                        {% now "F" %} {% trans "Leaderboard" %}
                    </div>
                    <br>
                    <div class="panel-body leaderboard-panel">
                        <strong>The 1st Place Hunter for {% now "F" %} will receive</strong>
                        <div class="box leaderboardbox">
                            <strong>$25 from <a href="www.owasp.org">Owasp</a></strong>
                            <form name="_xclick" action="https://www.paypal.com/cgi-bin/webscr" method="post"
                                  style="display:inline;margin-bottom:10px;">
                                <input type="hidden" name="cmd" value="_xclick">
                                <input type="hidden" name="business" value="coderbounty@gmail.com">
                                <input type="hidden" name="item_name"
                                       value="Sponsor a Prize for the {% now "F" %} Leaderboard on Bugheist">
                                <input type="hidden" name="currency_code" value="USD">
                                <button type="submit" class="btn btn-danger btn-sm prizebtn">Sponsor a Prize</button>
                            </form>
                        </div>
                    </div>

                    <div class="list-group">
                        {% if leaderboard %}
                            {% for leader in leaderboard %}
                                <div class="list-group-item activity-strip"
                                     style="height: 80px; border: 1px solid #DDDDDD">
                                    {% if leader.socialaccount_set.all.0.get_avatar_url %}
                                        <img src="{{ leader.socialaccount_set.all.0.get_avatar_url }}" class = "profileimage" width="50"
                                             height="50">
                                    {% else %}
                                        <img src="{% gravatar_url leader.email 50 %}" class = "profileimage">
                                    {% endif %}
                                    <a href="/profile/{{ leader.username }}"
                                       class="text-capitalize leaderboard-name">{{ leader.username|truncatechars:20 }}</a>
                                    <span class="label label-success leaderboard-rank">{{ forloop.counter|ordinal }}</span>
                                    <div class="badge leaderboard-points">{{ leader.total_score }} Points</div>
                                </div>
                            {% endfor %}
                        {% else %}
                            </br> Leaderboard reset for {% now "F" %}. Be first to find issues!
                        {% endif %}
                    </div>
                    <a href="/leaderboard" class="btn btn-default btn-block submit_button">View All</a>
                </div>
            </div>
        </div>
    </div>
    <button type="button" id="feedback-btn" class="btn btn-info vertical-right-aligned">
        Feedback <span class="glyphicon glyphicon-bullhorn" aria-hidden="true"></span>
    </button>
<<<<<<< HEAD
    
=======
>>>>>>> 48ec0515
    <div class="row">
        <div class="col-lg-12">
            <h1 class="page-sub-header">Subscriptions:</h1>
        </div>
    </div>
    {% include '_subscriptions.html' %}
    {%  include 'tellme/js_inc.html' %}
{% endblock %}<|MERGE_RESOLUTION|>--- conflicted
+++ resolved
@@ -387,10 +387,6 @@
     <button type="button" id="feedback-btn" class="btn btn-info vertical-right-aligned">
         Feedback <span class="glyphicon glyphicon-bullhorn" aria-hidden="true"></span>
     </button>
-<<<<<<< HEAD
-    
-=======
->>>>>>> 48ec0515
     <div class="row">
         <div class="col-lg-12">
             <h1 class="page-sub-header">Subscriptions:</h1>
