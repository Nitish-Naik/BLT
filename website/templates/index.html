--- conflicted
+++ resolved
@@ -50,13 +50,13 @@
                 </div>
                 
                 <div class="form-group">
-                    <label>Attach Screenshot</label>
+                    <!-- <label>Attach Screenshot</label> -->
                     {% if request.GET.hash %}</br>
                         <img src="{{ MEDIA_URL }}uploads/{{request.GET.hash}}.png" height="100" style=" border: 1px solid #d43f3a;">
                         <input type="hidden" class="required" name="screenshot-hash" value="{{request.GET.hash}}">
                     {% else %}
                         <span>
-                            <input  type="file" class="required" style="opacity: 0; width: 1px;height:0;" id='${multipartFilePath}' name="screenshot" onchange="$(this).parent().find('span').html($(this).val().replace('C:\\fakepath\\', ''))"  /> 
+                            <input  type="file" class="required" style="opacity: 0; width: 1px;height:1px;" id='${multipartFilePath}' name="screenshot" onchange="$(this).parent().find('span').html($(this).val().replace('C:\\fakepath\\', ''))"  /> 
                             <button class="btn btn-primary" name="test_files" type="button"   onclick="$(this).parent().find('input[type=file]').click();"> <i class="fa fa-upload" aria-hidden="true"></i> Upload Screenshot </button>
                             &nbsp;
                             <span  class="badge badge-important" ></span>
@@ -72,7 +72,7 @@
                     <button type="submit" id="btn" class="btn btn-default btn-danger submit_button" style=" height:43px; font-size:14px;">Report Bug</button>
 
                     </form> 
-<<<<<<< HEAD
+
                     <label style="color:#dd4252; float:right"> Win +3 points!</label>
                     <br>
                     {% if not user.is_authenticated %}
@@ -103,9 +103,6 @@
                         </ul>
                     {% endif %}
 
-=======
-                    <label style="color:#dd4252; margin-left: 20px"> Win +3 points!</label>                
->>>>>>> 833301fe
                 </div>
             </form>
         </div>
