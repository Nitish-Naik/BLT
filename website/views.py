--- conflicted
+++ resolved
@@ -4583,53 +4583,7 @@
     # Increment the request count
     cache.set(rate_limit_key, request_count + 1, timeout=86400)  # Timeout set to one day
     request.session["buffer"] = memory.buffer
-<<<<<<< HEAD
     return Response({"answer": response["answer"]}, status=status.HTTP_200_OK)
-=======
-    return Response({"answer": response["answer"]}, status=status.HTTP_200_OK)
-
-
-def AutoLabel(request):
-    dotenv_path = Path("blt/.env")
-    load_dotenv(dotenv_path=dotenv_path)
-    OPENAI_API_KEY = os.getenv("OPENAI_API_KEY")
-    token_Limit = 1000
-    token_per_prompt = 70
-    if request.method == "POST":
-        today = datetime.now(timezone.utc).date()
-        rate_limit_key = f"global_daily_request_{today}"
-        total_token_used = cache.get(rate_limit_key, 0)
-
-        if total_token_used + token_per_prompt > token_Limit:
-            return JsonResponse({"error": "Rate limit exceeded."}, status=429)
-
-        data = json.loads(request.body)
-        bug_description = data.get("BugDescription")
-        template = """
-        Label: {BugDescription}
-        Options: 0.General, 1.Number error, 2.Functional, 3.Performance, 4.Security, 5.Type, 6.Design, 7.Server down
-        Just return the number corresponding to the appropriate option.
-         """
-        prompt = template.format(BugDescription=bug_description)
-        client = OpenAI(
-            api_key=OPENAI_API_KEY,
-        )
-        response = client.chat.completions.create(
-            messages=[
-                {
-                    "role": "user",
-                    "content": prompt,
-                }
-            ],
-            model="gpt-3.5-turbo-0125",
-            max_tokens=1,
-        )
-        label = response.choices[0].message.content
-        cache.set(rate_limit_key, total_token_used + token_per_prompt, timeout=None)
-        return JsonResponse({"label": label})
-
-    return JsonResponse({"error": "Method not allowed"}, status=405)
-
 
 def weekly_report(request):
     domains = Domain.objects.all()
@@ -4670,4 +4624,4 @@
         return HttpResponse("An error occurred while sending the weekly report")
 
     return HttpResponse("Weekly report sent successfully.")
->>>>>>> 5be4e9e5
+  